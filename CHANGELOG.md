--- conflicted
+++ resolved
@@ -1,10 +1,9 @@
 # Changelog
 
-<<<<<<< HEAD
-## 3.1.0
+## 6.5.0
 
 - Added: `checkCanActivate` and `onSuccessfulActivation` settings for better animated dialog support.
-=======
+
 ## 6.4.0
 
 ### Minor Changes
@@ -137,7 +136,6 @@
 ## 4.0.0
 
 - **Breaking (kind of):** Focus trap now manages a queue of traps, so when a trap is paused because another trap activates, it will be unpaused when that other trap deactivates. If Trap A was automatically _paused_ because Trap B activated (existing behavior), when Trap B is deactivated Trap A will be automatically _unpaused_ (new behavior).
->>>>>>> 81287684
 
 ## 3.0.0
 
