--- conflicted
+++ resolved
@@ -99,11 +99,7 @@
     delayInitialFocus?: boolean;
   }
 
-<<<<<<< HEAD
-  type ActivateOptions = Pick<Options, "onActivate" | "onSuccessfulActivation" | "checkCanActivate">;
-=======
-  type ActivateOptions = Pick<Options, 'onActivate'>;
->>>>>>> 81287684
+  type ActivateOptions = Pick<Options, 'onActivate' | 'onSuccessfulActivation' | 'checkCanActivate'>;
 
   interface DeactivateOptions extends Pick<Options, 'onDeactivate'> {
     returnFocus?: boolean;
