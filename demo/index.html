--- conflicted
+++ resolved
@@ -40,8 +40,7 @@
         </p>
       </div>
       <p>
-<<<<<<< HEAD
-        <a href="https://github.com/focus-trap/focus-trap/blob/master/demo/js/default.js">View demo source ⋙</a>
+        <a href="https://github.com/focus-trap/focus-trap/blob/master/demo/js/default.js">View demo source <span aria-hidden="true">&gt;&gt;</span></a>
       </p>
     </div>
 
@@ -68,7 +67,7 @@
         </p>
       </div>
       <p>
-        <a href="https://github.com/focus-trap/focus-trap/blob/master/demo/js/animated.js">View demo source ⋙</a>
+        <a href="https://github.com/focus-trap/focus-trap/blob/master/demo/js/animated.js">View demo source <span aria-hidden="true">&gt;&gt;</span></a>
       </p>
     </div>
 
@@ -95,10 +94,7 @@
         </p>
       </div>
       <p>
-        <a href="https://github.com/focus-trap/focus-trap/blob/master/demo/js/animated-trigger.js">View demo source ⋙</a>
-=======
-        <a href="https://github.com/focus-trap/focus-trap/blob/master/demo/js/default.js">View demo source <span aria-hidden="true">&gt;&gt;</span></a>
->>>>>>> 152ceddb
+        <a href="https://github.com/focus-trap/focus-trap/blob/master/demo/js/animated-trigger.js">View demo source <span aria-hidden="true">&gt;&gt;</span></a>
       </p>
     </div>
 
@@ -132,11 +128,7 @@
         </p>
       </div>
       <p>
-<<<<<<< HEAD
-        <a href="https://github.com/focus-trap/focus-trap/blob/master/demo/js/initial-element-no-escape.js">View demo source ⋙</a>
-=======
         <a href="https://github.com/focus-trap/focus-trap/blob/master/demo/js/initial-element-no-escape.js">View demo source <span aria-hidden="true">&gt;&gt;</span></a>
->>>>>>> 152ceddb
       </p>
     </div>
 
@@ -172,11 +164,7 @@
         </p>
       </div>
       <p>
-<<<<<<< HEAD
-        <a href="https://github.com/focus-trap/focus-trap/blob/master/demo/js/initially-focused-container.js">View demo source ⋙</a>
-=======
         <a href="https://github.com/focus-trap/focus-trap/blob/master/demo/js/initially-focused-container.js">View demo source <span aria-hidden="true">&gt;&gt;</span></a>
->>>>>>> 152ceddb
       </p>
     </div>
 
@@ -215,11 +203,7 @@
         </div>
       </div>
       <p>
-<<<<<<< HEAD
-        <a href="https://github.com/focus-trap/focus-trap/blob/master/demo/js/hidden-treasures.js">View demo source ⋙</a>
-=======
         <a href="https://github.com/focus-trap/focus-trap/blob/master/demo/js/hidden-treasures.js">View demo source <span aria-hidden="true">&gt;&gt;</span></a>
->>>>>>> 152ceddb
       </p>
     </div>
 
@@ -258,11 +242,7 @@
         </div>
       </div>
       <p>
-<<<<<<< HEAD
-        <a href="https://github.com/focus-trap/focus-trap/blob/master/demo/js/nested.js">View demo source ⋙</a>
-=======
         <a href="https://github.com/focus-trap/focus-trap/blob/master/demo/js/nested.js">View demo source <span aria-hidden="true">&gt;&gt;</span></a>
->>>>>>> 152ceddb
       </p>
     </div>
 
@@ -296,11 +276,7 @@
         </p>
       </div>
       <p>
-<<<<<<< HEAD
-        <a href="https://github.com/focus-trap/focus-trap/blob/master/demo/js/sibling.js">View demo source ⋙</a>
-=======
         <a href="https://github.com/focus-trap/focus-trap/blob/master/demo/js/sibling.js">View demo source <span aria-hidden="true">&gt;&gt;</span></a>
->>>>>>> 152ceddb
       </p>
     </div>
 
@@ -334,11 +310,7 @@
         </p>
       </div>
       <p>
-<<<<<<< HEAD
-        <a href="https://github.com/focus-trap/focus-trap/blob/master/demo/js/tricky-initial-focus.js">View demo source ⋙</a>
-=======
         <a href="https://github.com/focus-trap/focus-trap/blob/master/demo/js/tricky-initial-focus.js">View demo source <span aria-hidden="true">&gt;&gt;</span></a>
->>>>>>> 152ceddb
       </p>
     </div>
 
@@ -364,11 +336,7 @@
         </p>
       </div>
       <p>
-<<<<<<< HEAD
-        <a href="https://github.com/focus-trap/focus-trap/blob/master/demo/js/input-activation.js">View demo source ⋙</a>
-=======
         <a href="https://github.com/focus-trap/focus-trap/blob/master/demo/js/input-activation.js">View demo source <span aria-hidden="true">&gt;&gt;</span></a>
->>>>>>> 152ceddb
       </p>
     </div>
 
@@ -391,11 +359,7 @@
         </p>
       </div>
       <p>
-<<<<<<< HEAD
-        <a href="https://github.com/focus-trap/focus-trap/blob/master/demo/js/delay.js">View demo source ⋙</a>
-=======
         <a href="https://github.com/focus-trap/focus-trap/blob/master/demo/js/delay.js">View demo source <span aria-hidden="true">&gt;&gt;</span></a>
->>>>>>> 152ceddb
       </p>
     </div>
 
@@ -418,11 +382,7 @@
         </p>
       </div>
       <p>
-<<<<<<< HEAD
-        <a href="https://github.com/focus-trap/focus-trap/blob/master/demo/js/no-delay.js">View demo source ⋙</a>
-=======
         <a href="https://github.com/focus-trap/focus-trap/blob/master/demo/js/no-delay.js">View demo source <span aria-hidden="true">&gt;&gt;</span></a>
->>>>>>> 152ceddb
       </p>
     </div>
 
@@ -454,11 +414,7 @@
         </p>
       </div>
       <p>
-<<<<<<< HEAD
-        <a href="https://github.com/focus-trap/focus-trap/blob/master/demo/js/radio.js">View demo source ⋙</a>
-=======
         <a href="https://github.com/focus-trap/focus-trap/blob/master/demo/js/radio.js">View demo source <span aria-hidden="true">&gt;&gt;</span></a>
->>>>>>> 152ceddb
       </p>
     </div>
 
@@ -486,11 +442,7 @@
         </p>
       </div>
       <p>
-<<<<<<< HEAD
-        <a href="https://github.com/focus-trap/focus-trap/blob/master/demo/js/iframe.js">View demo source ⋙</a>
-=======
         <a href="https://github.com/focus-trap/focus-trap/blob/master/demo/js/iframe.js">View demo source <span aria-hidden="true">&gt;&gt;</span></a>
->>>>>>> 152ceddb
       </p>
     </div>
 
@@ -527,11 +479,7 @@
         </p>
       </div>
       <p>
-<<<<<<< HEAD
-        <a href="https://github.com/focus-trap/focus-trap/blob/master/demo/js/allow-outside-click.js">View demo source ⋙</a>
-=======
         <a href="https://github.com/focus-trap/focus-trap/blob/master/demo/js/allow-outside-click.js">View demo source <span aria-hidden="true">&gt;&gt;</span></a>
->>>>>>> 152ceddb
       </p>
     </div>
 
@@ -588,11 +536,7 @@
         </p>
       </div>
       <p>
-<<<<<<< HEAD
-        <a href="https://github.com/focus-trap/focus-trap/blob/master/demo/js/click-outside-deactivates.js">View demo source ⋙</a>
-=======
         <a href="https://github.com/focus-trap/focus-trap/blob/master/demo/js/click-outside-deactivates.js">View demo source <span aria-hidden="true">&gt;&gt;</span></a>
->>>>>>> 152ceddb
       </p>
     </div>
 
@@ -619,11 +563,7 @@
         </p>
       </div>
       <p>
-<<<<<<< HEAD
-        <a href="https://github.com/focus-trap/focus-trap/blob/master/demo/js/set-return-focus.js">View demo source ⋙</a>
-=======
         <a href="https://github.com/focus-trap/focus-trap/blob/master/demo/js/set-return-focus.js">View demo source <span aria-hidden="true">&gt;&gt;</span></a>
->>>>>>> 152ceddb
       </p>
     </div>
 
@@ -657,11 +597,7 @@
         </p>
       </div>
       <p>
-<<<<<<< HEAD
-        <a href="https://github.com/focus-trap/focus-trap/blob/master/demo/js/multiple-elements.js">View demo source ⋙</a>
-=======
         <a href="https://github.com/focus-trap/focus-trap/blob/master/demo/js/multiple-elements.js">View demo source <span aria-hidden="true">&gt;&gt;</span></a>
->>>>>>> 152ceddb
       </p>
     </div>
 
@@ -697,11 +633,7 @@
         </div>
       </div>
       <p>
-<<<<<<< HEAD
-        <a href="https://github.com/focus-trap/focus-trap/blob/master/demo/js/multiple-elements-delete.js">View demo source ⋙</a>
-=======
         <a href="https://github.com/focus-trap/focus-trap/blob/master/demo/js/multiple-elements-delete.js">View demo source <span aria-hidden="true">&gt;&gt;</span></a>
->>>>>>> 152ceddb
       </p>
     </div>
 
@@ -734,11 +666,7 @@
         </div>
       </div>
       <p>
-<<<<<<< HEAD
-        <a href="https://github.com/focus-trap/focus-trap/blob/master/demo/js/multiple-elements-delete-all.js">View demo source ⋙</a>
-=======
         <a href="https://github.com/focus-trap/focus-trap/blob/master/demo/js/multiple-elements-delete-all.js">View demo source <span aria-hidden="true">&gt;&gt;</span></a>
->>>>>>> 152ceddb
       </p>
     </div>
 
@@ -782,11 +710,7 @@
         </p>
       </div>
       <p>
-<<<<<<< HEAD
-        <a href="https://github.com/focus-trap/focus-trap/blob/master/demo/js/multiple-elements-multiple-traps.js">View demo source ⋙</a>
-=======
         <a href="https://github.com/focus-trap/focus-trap/blob/master/demo/js/multiple-elements-multiple-traps.js">View demo source <span aria-hidden="true">&gt;&gt;</span></a>
->>>>>>> 152ceddb
       </p>
     </div>
 
