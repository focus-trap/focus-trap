const { createFocusTrap } = require('../../dist/focus-trap');

const container = document.getElementById('clickoutsidedeactivates');
const trigger = document.getElementById('activate-clickoutsidedeactivates');
const select = document.getElementById('select-clickoutsidedeactivates');
const checkbox = document.getElementById('checkbox-clickoutsidedeactivates');

let active = false;
let clickOutsideDeactivates = true;
let returnFocusOnDeactivate = true;

const notice = document.createElement('span');
notice.appendChild(
  document.createTextNode('-> Must click on checkbox to deactivate')
);

const initialize = function () {
  return createFocusTrap('#clickoutsidedeactivates', {
    returnFocusOnDeactivate,
    clickOutsideDeactivates,
    escapeDeactivates: false,
<<<<<<< HEAD
    onActivate: function () {
      container.classList.add('is-active');
    },
    onDeactivate: function () {
=======
    onActivate: () => container.classList.add('is-active'),
    onDeactivate: () => {
>>>>>>> 152ceddb
      active = false;
      container.classList.remove('is-active');
    },
  });
};

let focusTrap = initialize();

const activate = function () {
  active = true;
  focusTrap.activate();
};

trigger.addEventListener('click', function () {
  if (!active) {
    activate();
  }
});

document
  .getElementById('select-returnfocusondeactivate-clickoutsidedeactivates')
  .addEventListener('change', function (event) {
    returnFocusOnDeactivate = event.target.value === 'true';
    focusTrap = initialize();
  });

select.addEventListener('change', function (event) {
  clickOutsideDeactivates = {
    boolean: true, // deactivate when click on anything
    function: function (e) {
      // only deactivate when click on checkbox
      return e.target === checkbox;
    },
  }[event.target.value];

  if (event.target.value === 'function') {
    select.parentNode.append(notice);
  } else {
    select.parentNode.removeChild(notice);
  }

  focusTrap = initialize();
});<|MERGE_RESOLUTION|>--- conflicted
+++ resolved
@@ -19,15 +19,8 @@
     returnFocusOnDeactivate,
     clickOutsideDeactivates,
     escapeDeactivates: false,
-<<<<<<< HEAD
-    onActivate: function () {
-      container.classList.add('is-active');
-    },
-    onDeactivate: function () {
-=======
     onActivate: () => container.classList.add('is-active'),
     onDeactivate: () => {
->>>>>>> 152ceddb
       active = false;
       container.classList.remove('is-active');
     },
