--- conflicted
+++ resolved
@@ -9,17 +9,8 @@
   return createFocusTrap('#allowoutsideclick', {
     allowOutsideClick: allowOutsideClick,
     escapeDeactivates: false,
-<<<<<<< HEAD
-    onActivate: function () {
-      container.classList.add('is-active');
-    },
-    onDeactivate: function () {
-      container.classList.remove('is-active');
-    },
-=======
     onActivate: () => container.classList.add('is-active'),
     onDeactivate: () => container.classList.remove('is-active'),
->>>>>>> 152ceddb
   });
 }
 
