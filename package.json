--- conflicted
+++ resolved
@@ -1,10 +1,6 @@
 {
   "name": "focus-trap",
-<<<<<<< HEAD
-  "version": "3.1.0",
-=======
-  "version": "6.4.0",
->>>>>>> 81287684
+  "version": "6.5.0",
   "description": "Trap focus within a DOM node.",
   "main": "dist/focus-trap.js",
   "module": "dist/focus-trap.esm.js",
